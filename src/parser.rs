--- conflicted
+++ resolved
@@ -1,23 +1,16 @@
-<<<<<<< HEAD
-use std::error;
-use std::fmt;
-
-#[derive(Debug)]
-pub enum Parsed {
-    Error(ParseError),
-=======
 //! Parser module
 //!
 //! Contains `parse_line` routine to parse single line of ini file
 //! and `Parsed` enum for parsing result
+use std::error;
+use std::fmt;
 
 /// Enum for storing one of 4 possible `parse_line` results
 #[derive(Debug)]
 pub enum Parsed {
     // parse error
-    Error(String),
+    Error(ParseError),
     // empty line
->>>>>>> 82689640
     Empty,
     // [section]
     Section(String),
@@ -25,7 +18,6 @@
     Value(String, String),
 }
 
-<<<<<<< HEAD
 #[derive(Debug)]
 pub enum ParseError {
     IncorrectSection,
@@ -34,9 +26,7 @@
     EmptyKey,
 }
 
-=======
 /// parse single line of ini file
->>>>>>> 82689640
 pub fn parse_line(line: &str) -> Parsed {
     let content = match line.split(';').next() {
         Some(value) => value.trim(),
