--- conflicted
+++ resolved
@@ -59,11 +59,7 @@
         OrderedHashMap { base: HashMap::<K, V>::new(), order: Vec::<K>::new() }
     }
 
-<<<<<<< HEAD
-    pub fn get<Q: ?Sized>(&self, k: &Q) -> Option<&V>
-=======
     pub fn get<Q>(&self, k: &Q) -> Option<&V>
->>>>>>> 96d49cf2
     where
         K: Borrow<Q>,
         Q: ?Sized + Hash + Eq,
@@ -71,8 +67,6 @@
         self.base.get(k)
     }
 
-<<<<<<< HEAD
-=======
     pub fn get_mut<Q>(&mut self, k: &Q) -> Option<&mut V>
     where
         K: Borrow<Q>,
@@ -91,7 +85,6 @@
         }
     }
 
->>>>>>> 96d49cf2
     pub fn insert(&mut self, k: K, v: V) -> Option<V> {
         if !self.base.contains_key(&k) {
             self.order.push(k.clone());
